<<<<<<< HEAD
# Version V2.2.0 edit 3252:3253M
=======
# Version V2.1.0 edit 3252:3253M
>>>>>>> ef1cc65b
Chr Trait Marker Position PPL PPL(LD) PPLD|L PPLD(L)
40 Loci_77 Loci_1 0.0000 0.03 0.03 0.0142 0.0004 
40 Loci_77 Loci_2 0.3700 0.018 0.0181 0.03 0.0005 
40 Loci_77 Loci_3 0.7400 0.023 0.0229 0.0191 0.0004 
40 Loci_77 Loci_4 1.0800 0.024 0.0238 0.0185 0.0004 
40 Loci_77 Loci_5 1.4200 0.03 0.03 0.03 0.0009 <|MERGE_RESOLUTION|>--- conflicted
+++ resolved
@@ -1,8 +1,4 @@
-<<<<<<< HEAD
-# Version V2.2.0 edit 3252:3253M
-=======
 # Version V2.1.0 edit 3252:3253M
->>>>>>> ef1cc65b
 Chr Trait Marker Position PPL PPL(LD) PPLD|L PPLD(L)
 40 Loci_77 Loci_1 0.0000 0.03 0.03 0.0142 0.0004 
 40 Loci_77 Loci_2 0.3700 0.018 0.0181 0.03 0.0005 
