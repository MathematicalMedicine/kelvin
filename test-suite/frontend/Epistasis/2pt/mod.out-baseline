--- conflicted
+++ resolved
@@ -1,8 +1,4 @@
-<<<<<<< HEAD
-# Version V2.2.0
-=======
 # Version V2.1.0
->>>>>>> ef1cc65b
 # Seq: 1 Chr: 40 Trait: disease Marker: Loci_1 Position: 0.0000
 Case MOD Theta(M,F) Alpha DGF LC1PV(DD,Dd,dd) LC2PV(DD,Dd,dd) LC3PV(DD,Dd,dd)
 MOD(Overall) 1.7042 (0.0023,0.0023) 0.95 0.5000 (0.978,0.489,0.011) (0.978,0.489,0.011) (0.500,0.011,0.006)
