--- conflicted
+++ resolved
@@ -1,8 +1,4 @@
-<<<<<<< HEAD
-# Version V2.2.0
-=======
 # Version V2.1.0
->>>>>>> ef1cc65b
 Chr Trait Marker Position PPL
 40 Loci_77 Loci_1 0.0000 0.032
 40 Loci_77 Loci_2 0.3700 0.018
