<<<<<<< HEAD
# Version V2.2.0
=======
# Version V2.1.0
>>>>>>> ef1cc65b
Chr Position PPL BayesRatio MarkerList(0,1)
40 0.000000 0.04 2.015978e+00 (1,2)
40 0.300000 0.04 2.018463e+00 (1,2)<|MERGE_RESOLUTION|>--- conflicted
+++ resolved
@@ -1,8 +1,4 @@
-<<<<<<< HEAD
-# Version V2.2.0
-=======
 # Version V2.1.0
->>>>>>> ef1cc65b
 Chr Position PPL BayesRatio MarkerList(0,1)
 40 0.000000 0.04 2.015978e+00 (1,2)
 40 0.300000 0.04 2.018463e+00 (1,2)