<<<<<<< HEAD
# Version V2.2.0
=======
# Version V2.1.0
>>>>>>> ef1cc65b
Chr Position PPL BayesRatio MarkerList(0,1)
40 0.000000 0.03 1.454230e+00 (1,2)
40 0.300000 0.03 1.451160e+00 (1,2)<|MERGE_RESOLUTION|>--- conflicted
+++ resolved
@@ -1,8 +1,4 @@
-<<<<<<< HEAD
-# Version V2.2.0
-=======
 # Version V2.1.0
->>>>>>> ef1cc65b
 Chr Position PPL BayesRatio MarkerList(0,1)
 40 0.000000 0.03 1.454230e+00 (1,2)
 40 0.300000 0.03 1.451160e+00 (1,2)