--- conflicted
+++ resolved
@@ -1,8 +1,4 @@
-<<<<<<< HEAD
-# Version V2.2.0
-=======
 # Version V2.1.0
->>>>>>> ef1cc65b
 # Seq: 1 Chr: 40 Trait: disease Marker: Loci_1 Position: 0.0000
 Theta(M,F) BayesRatio
 (0.0023,0.0023) 1.528279e+00
