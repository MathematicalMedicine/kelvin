--- conflicted
+++ resolved
@@ -1,8 +1,4 @@
-<<<<<<< HEAD
-# Version V2.2.0 edit 3220M
-=======
 # Version V2.1.0 edit 3220M
->>>>>>> ef1cc65b
 # Seq: 1 Chr: 1 Trait: disease Marker: 1_3_mrk Position: 0.9900
 Case MOD D11 Theta(M,F) Alpha DGF LC1PV(DDDF,DdDF,ddDF)
 MOD(Overall) 0.3313 1.00 (0.4996,0.4996) 0.23 0.5000 (3.034,0.165,0.101)
