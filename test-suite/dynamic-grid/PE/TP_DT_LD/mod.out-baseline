--- conflicted
+++ resolved
@@ -1,8 +1,4 @@
-<<<<<<< HEAD
-# Version V2.2.0 edit 3220M
-=======
 # Version V2.1.0 edit 3220M
->>>>>>> ef1cc65b
 # Seq: 1 Chr: 1 Trait: disease Marker: 1_3_mrk Position: 0.9900
 Case MOD D11 Theta(M,F) Alpha DGF LC1PV(DD,Dd,dd)
 MOD(Overall) 0.5866 0.50 (0.4990,0.4990) 0.95 0.5000 (0.978,0.956,0.478)
