<<<<<<< HEAD
# Version V2.2.0
=======
# Version V2.1.0
>>>>>>> ef1cc65b
# Seq: 2 Chr 40: Marker1: Loci_1 Position1: 0.0000 Marker2: Loci_3 Position2: 0.6400
Case MOD Theta(M,F) R2 Alpha DGF LC0PV(DD,Dd,dd)
MOD(Overall) 2.7093 (0.0000,0.0000) 0.000 1.00 0.0010 (0.100,0.000,0.000)
MOD(Theta==0) 2.7093 (0.0000,0.0000) 0.000 1.00 0.0010 (0.100,0.000,0.000)
# Seq: 3 Chr 40: Marker1: Loci_3 Position1: 0.6400 Marker2: Loci_4 Position2: 0.9700
Case MOD Theta(M,F) R2 Alpha DGF LC0PV(DD,Dd,dd)
MOD(Overall) 0.3010 (0.0000,0.0000) 0.000 1.00 0.0010 (0.100,0.000,0.000)
MOD(Theta==0) 0.3010 (0.0000,0.0000) 0.000 1.00 0.0010 (0.100,0.000,0.000)
# Seq: 4 Chr 40: Marker1: Loci_4 Position1: 0.9700 Marker2: Loci_5 Position2: 1.3500
Case MOD Theta(M,F) R2 Alpha DGF LC0PV(DD,Dd,dd)
MOD(Overall) 1.8062 (0.0000,0.0000) 0.000 1.00 0.0010 (0.100,0.000,0.000)
MOD(Theta==0) 1.8062 (0.0000,0.0000) 0.000 1.00 0.0010 (0.100,0.000,0.000)
# Seq: 5 Chr 40: Marker1: Loci_5 Position1: 1.3500 Marker2: Loci_6 Position2: 1.6600
Case MOD Theta(M,F) R2 Alpha DGF LC0PV(DD,Dd,dd)
MOD(Overall) 4.5155 (0.0000,0.0000) 0.000 1.00 0.0010 (0.100,0.000,0.000)
MOD(Theta==0) 4.5155 (0.0000,0.0000) 0.000 1.00 0.0010 (0.100,0.000,0.000)
# Seq: 6 Chr 40: Marker1: Loci_6 Position1: 1.6600 Marker2: Loci_7 Position2: 1.9900
Case MOD Theta(M,F) R2 Alpha DGF LC0PV(DD,Dd,dd)
MOD(Overall) 3.9134 (0.0000,0.0000) 0.000 1.00 0.0010 (0.100,0.000,0.000)
MOD(Theta==0) 3.9134 (0.0000,0.0000) 0.000 1.00 0.0010 (0.100,0.000,0.000)
# Seq: 7 Chr 40: Marker1: Loci_7 Position1: 1.9900 Marker2: Loci_8 Position2: 2.3100
Case MOD Theta(M,F) R2 Alpha DGF LC0PV(DD,Dd,dd)
MOD(Overall) 0.9031 (0.0000,0.0000) 0.000 1.00 0.0010 (0.100,0.000,0.000)
MOD(Theta==0) 0.9031 (0.0000,0.0000) 0.000 1.00 0.0010 (0.100,0.000,0.000)
# Seq: 8 Chr 40: Marker1: Loci_8 Position1: 2.3100 Marker2: Loci_9 Position2: 2.6600
Case MOD Theta(M,F) R2 Alpha DGF LC0PV(DD,Dd,dd)
MOD(Overall) 0.3010 (0.0000,0.0000) 0.000 1.00 0.0010 (0.100,0.000,0.000)
MOD(Theta==0) 0.3010 (0.0000,0.0000) 0.000 1.00 0.0010 (0.100,0.000,0.000)
# Seq: 9 Chr 40: Marker1: Loci_9 Position1: 2.6600 Marker2: Loci_10 Position2: 3.0200
Case MOD Theta(M,F) R2 Alpha DGF LC0PV(DD,Dd,dd)
MOD(Overall) 0.9031 (0.0000,0.0000) 0.000 1.00 0.0010 (0.100,0.000,0.000)
MOD(Theta==0) 0.9031 (0.0000,0.0000) 0.000 1.00 0.0010 (0.100,0.000,0.000)<|MERGE_RESOLUTION|>--- conflicted
+++ resolved
@@ -1,8 +1,4 @@
-<<<<<<< HEAD
-# Version V2.2.0
-=======
 # Version V2.1.0
->>>>>>> ef1cc65b
 # Seq: 2 Chr 40: Marker1: Loci_1 Position1: 0.0000 Marker2: Loci_3 Position2: 0.6400
 Case MOD Theta(M,F) R2 Alpha DGF LC0PV(DD,Dd,dd)
 MOD(Overall) 2.7093 (0.0000,0.0000) 0.000 1.00 0.0010 (0.100,0.000,0.000)
