--- conflicted
+++ resolved
@@ -1,8 +1,4 @@
-<<<<<<< HEAD
-# Version V2.2.0
-=======
 # Version V2.1.0
->>>>>>> ef1cc65b
 Chr Marker1 Position1 Marker2 Position2 PPL
 40 Loci_1 0.0000 Loci_3 0.6400 0.744 
 40 Loci_3 0.6400 Loci_4 0.9700 0.029 
