--- conflicted
+++ resolved
@@ -1,8 +1,4 @@
-<<<<<<< HEAD
-# Version V2.2.0
-=======
 # Version V2.1.0
->>>>>>> ef1cc65b
 # Seq: 1 Chr: 40 Trait: disease Marker: Loci_1 Position: 0.0000
 Case MOD Theta(M,F) Alpha DGF LC0PV(DD,Dd,dd)
 MOD(Overall) 1.3733 (0.0000,0.0000) 1.00 0.1000 (0.999,0.600,0.000)
