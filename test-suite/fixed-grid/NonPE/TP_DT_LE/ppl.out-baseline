<<<<<<< HEAD
# Version V2.2.0 edit 3428:3430M
=======
# Version V2.1.0
>>>>>>> ef1cc65b
Chr Trait Marker Position PPL
40 disease Loci_1 0.0000 0.05
40 disease Loci_3 0.6400 0.022
40 disease Loci_4 0.9700 0.03
40 disease Loci_5 1.3500 0.04
40 disease Loci_6 1.6600 0.03
40 disease Loci_7 1.9900 0.03
40 disease Loci_8 2.3100 0.018
40 disease Loci_9 2.6600 0.017
40 disease Loci_10 3.0200 0.06<|MERGE_RESOLUTION|>--- conflicted
+++ resolved
@@ -1,15 +1,11 @@
-<<<<<<< HEAD
-# Version V2.2.0 edit 3428:3430M
-=======
 # Version V2.1.0
->>>>>>> ef1cc65b
 Chr Trait Marker Position PPL
-40 disease Loci_1 0.0000 0.05
-40 disease Loci_3 0.6400 0.022
-40 disease Loci_4 0.9700 0.03
-40 disease Loci_5 1.3500 0.04
-40 disease Loci_6 1.6600 0.03
-40 disease Loci_7 1.9900 0.03
-40 disease Loci_8 2.3100 0.018
-40 disease Loci_9 2.6600 0.017
-40 disease Loci_10 3.0200 0.06+40 disease Loci_1 0.0000 0.051 
+40 disease Loci_3 0.6400 0.022 
+40 disease Loci_4 0.9700 0.032 
+40 disease Loci_5 1.3500 0.043 
+40 disease Loci_6 1.6600 0.028 
+40 disease Loci_7 1.9900 0.030 
+40 disease Loci_8 2.3100 0.018 
+40 disease Loci_9 2.6600 0.017 
+40 disease Loci_10 3.0200 0.056 