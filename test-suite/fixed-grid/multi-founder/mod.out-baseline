--- conflicted
+++ resolved
@@ -1,8 +1,4 @@
-<<<<<<< HEAD
-# Version V2.2.0
-=======
 # Version V2.1.0
->>>>>>> ef1cc65b
 # Seq: 1 Chr: 1 Trait: disease Marker: l1 Position: 72.3000
 Case MOD Theta(M,F) Alpha DGF LC0PV(DD,Dd,dd)
 MOD(Overall) 0.5591 (0.0500,0.0500) 1.00 0.0010 (0.999,0.999,0.000)
