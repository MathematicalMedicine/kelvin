<<<<<<< HEAD
# Version V2.2.0
=======
# Version V2.1.0
>>>>>>> ef1cc65b
# Seq: 1 Chr: 1 Trait: disease Marker: locus2 Position: 72.3000
Case MOD Theta(M,F) Alpha DGF LC0PV(DD,Dd,dd)
MOD(Overall) 2.2094 (0.0000,0.0000) 1.00 0.0000 (0.750,0.750,0.000)
MOD(Theta==0) 2.2094 (0.0000,0.0000) 1.00 0.0000 (0.750,0.750,0.000)<|MERGE_RESOLUTION|>--- conflicted
+++ resolved
@@ -1,8 +1,4 @@
-<<<<<<< HEAD
-# Version V2.2.0
-=======
 # Version V2.1.0
->>>>>>> ef1cc65b
 # Seq: 1 Chr: 1 Trait: disease Marker: locus2 Position: 72.3000
 Case MOD Theta(M,F) Alpha DGF LC0PV(DD,Dd,dd)
 MOD(Overall) 2.2094 (0.0000,0.0000) 1.00 0.0000 (0.750,0.750,0.000)
