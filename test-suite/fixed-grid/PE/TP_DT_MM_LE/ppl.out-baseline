<<<<<<< HEAD
# Version V2.2.0 edit 3428:3430M
=======
# Version V2.1.0
>>>>>>> ef1cc65b
Chr Marker1 Position1 Marker2 Position2 PPL
40 Loci_1 0.0000 Loci_3 0.6400 0.88
40 Loci_3 0.6400 Loci_4 0.9700 0.04
40 Loci_4 0.9700 Loci_5 1.3500 0.50
40 Loci_5 1.3500 Loci_6 1.6600 1.00
40 Loci_6 1.6600 Loci_7 1.9900 0.99
40 Loci_7 1.9900 Loci_8 2.3100 0.11
40 Loci_8 2.3100 Loci_9 2.6600 0.04
40 Loci_9 2.6600 Loci_10 3.0200 0.12<|MERGE_RESOLUTION|>--- conflicted
+++ resolved
@@ -1,14 +1,10 @@
-<<<<<<< HEAD
-# Version V2.2.0 edit 3428:3430M
-=======
 # Version V2.1.0
->>>>>>> ef1cc65b
 Chr Marker1 Position1 Marker2 Position2 PPL
-40 Loci_1 0.0000 Loci_3 0.6400 0.88
-40 Loci_3 0.6400 Loci_4 0.9700 0.04
-40 Loci_4 0.9700 Loci_5 1.3500 0.50
-40 Loci_5 1.3500 Loci_6 1.6600 1.00
-40 Loci_6 1.6600 Loci_7 1.9900 0.99
-40 Loci_7 1.9900 Loci_8 2.3100 0.11
-40 Loci_8 2.3100 Loci_9 2.6600 0.04
-40 Loci_9 2.6600 Loci_10 3.0200 0.12+40 Loci_1 0.0000 Loci_3 0.6400 0.882 
+40 Loci_3 0.6400 Loci_4 0.9700 0.037 
+40 Loci_4 0.9700 Loci_5 1.3500 0.502 
+40 Loci_5 1.3500 Loci_6 1.6600 0.997 
+40 Loci_6 1.6600 Loci_7 1.9900 0.991 
+40 Loci_7 1.9900 Loci_8 2.3100 0.113 
+40 Loci_8 2.3100 Loci_9 2.6600 0.037 
+40 Loci_9 2.6600 Loci_10 3.0200 0.123 