<<<<<<< HEAD
# Version V2.2.0
=======
# Version V2.1.0
>>>>>>> ef1cc65b
Chr Trait Marker Position PPL
40 disease Loci_12 0.3100 0.050 
40 disease Loci_13 0.6500 0.012 
40 disease Loci_14 0.9600 0.013 <|MERGE_RESOLUTION|>--- conflicted
+++ resolved
@@ -1,8 +1,4 @@
-<<<<<<< HEAD
-# Version V2.2.0
-=======
 # Version V2.1.0
->>>>>>> ef1cc65b
 Chr Trait Marker Position PPL
 40 disease Loci_12 0.3100 0.050 
 40 disease Loci_13 0.6500 0.012 
