--- conflicted
+++ resolved
@@ -1,8 +1,4 @@
-<<<<<<< HEAD
-# Version V2.2.0
-=======
 # Version V2.1.0
->>>>>>> ef1cc65b
 Chr Marker1 Position1 Marker2 Position2 PPL PPL(LD) PPLD|L PPLD(L)
 1 1_3_mrk 0.9900 1_4_mrk 1.3200 1.000 1.00 0.0075 0.0075 
 1 1_4_mrk 1.3200 1_5_mrk 1.9800 1.000 1.00 0.0004 0.0004 