<<<<<<< HEAD
# Version V2.2.0
=======
# Version V2.1.0
>>>>>>> ef1cc65b
Chr Trait Marker Position PPL PPL(LD) PPLD|L PPLD(L)
1 disease 1_3_mrk 0.9900 0.017 0.0166 0.0183 0.0003 
1 disease 1_4_mrk 1.3200 0.020 0.0244 0.20 0.0049 
1 disease 1_5_mrk 1.9800 0.016 0.0164 0.0167 0.0003 <|MERGE_RESOLUTION|>--- conflicted
+++ resolved
@@ -1,8 +1,4 @@
-<<<<<<< HEAD
-# Version V2.2.0
-=======
 # Version V2.1.0
->>>>>>> ef1cc65b
 Chr Trait Marker Position PPL PPL(LD) PPLD|L PPLD(L)
 1 disease 1_3_mrk 0.9900 0.017 0.0166 0.0183 0.0003 
 1 disease 1_4_mrk 1.3200 0.020 0.0244 0.20 0.0049 
