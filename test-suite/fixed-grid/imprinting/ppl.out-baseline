<<<<<<< HEAD
# Version V2.2.0
=======
# Version V2.1.0
>>>>>>> ef1cc65b
Chr Trait Marker Position PPL
40 disease Loci_1 0.0000 0.000 
40 disease Loci_3 0.6400 0.000 
40 disease Loci_4 0.9700 0.000 
40 disease Loci_5 1.3500 0.000 
40 disease Loci_6 1.6600 0.000 
40 disease Loci_7 1.9900 0.000 
40 disease Loci_8 2.3100 0.000 
40 disease Loci_9 2.6600 0.000 
40 disease Loci_10 3.0200 0.001 <|MERGE_RESOLUTION|>--- conflicted
+++ resolved
@@ -1,8 +1,4 @@
-<<<<<<< HEAD
-# Version V2.2.0
-=======
 # Version V2.1.0
->>>>>>> ef1cc65b
 Chr Trait Marker Position PPL
 40 disease Loci_1 0.0000 0.000 
 40 disease Loci_3 0.6400 0.000 
