--- conflicted
+++ resolved
@@ -1,8 +1,4 @@
-<<<<<<< HEAD
-# Version V2.2.0
-=======
 # Version V2.1.0
->>>>>>> ef1cc65b
 Chr Trait Marker Position PPL
 1 disease r1 11.1230 0.000 
 1 disease r2 32.3210 0.000 
